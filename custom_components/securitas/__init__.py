"""Support for Securitas Direct alarms."""
import asyncio
from collections import OrderedDict
<<<<<<< HEAD
=======
from datetime import datetime, timedelta
>>>>>>> dff2ef3f
import logging
import secrets
from uuid import uuid4

from aiohttp import ClientSession
<<<<<<< HEAD
=======
import jwt
>>>>>>> dff2ef3f
import voluptuous as vol

from homeassistant.config_entries import SOURCE_IMPORT, ConfigEntry
from homeassistant.const import (
    CONF_CODE,
    CONF_DEVICE_ID,
    CONF_ERROR,
    CONF_PASSWORD,
    CONF_SCAN_INTERVAL,
    CONF_UNIQUE_ID,
    CONF_USERNAME,
    Platform,
)
from homeassistant.core import HomeAssistant, ServiceCall
from homeassistant.helpers.aiohttp_client import async_get_clientsession
import homeassistant.helpers.config_validation as cv
from homeassistant.helpers.entity import DeviceInfo

from .securitas_direct_new_api.apimanager import ApiManager
from .securitas_direct_new_api.dataTypes import (
    CheckAlarmStatus,
    Installation,
    OtpPhone,
    Service,
    SStatus,
)

_LOGGER = logging.getLogger(__name__)

CONF_ALARM = "alarm"
CONF_COUNTRY = "country"
CONF_CHECK_ALARM_PANEL = "check_alarm_panel"
CONF_DEVICE_INDIGITALL = "idDeviceIndigitall"
CONF_ENTRY_ID = "entry_id"
CONF_INSTALATION_KEY = "instalation"
CONF_ENABLE_CODE = "enable_code"
CONF_DELAY_CHECK_OPERATION = "delay_check_operation"

DOMAIN = "securitas"

MIN_SCAN_INTERVAL = 20
DEFAULT_SCAN_INTERVAL = 40
DEFAULT_CHECK_ALARM_PANEL = True
DEFAULT_CODE = ""
DEFAULT_CODE_ENABLED = True

PLATFORMS = [Platform.ALARM_CONTROL_PANEL, Platform.SENSOR]
HUB = None

CONFIG_SCHEMA = vol.Schema(
    {
        DOMAIN: vol.Schema(
            {
                vol.Required(
                    CONF_USERNAME,
                ): str,
                vol.Required(
                    CONF_PASSWORD,
                ): str,
                vol.Optional(CONF_COUNTRY, default="ES"): str,
                vol.Optional(CONF_CODE, default=DEFAULT_CODE): str,
                vol.Optional(
                    CONF_CHECK_ALARM_PANEL, default=DEFAULT_CHECK_ALARM_PANEL
                ): bool,
                vol.Optional(CONF_SCAN_INTERVAL, default=DEFAULT_SCAN_INTERVAL): int,
            }
        )
    },
    extra=vol.ALLOW_EXTRA,
)

ATTR_INSTALATION_ID = "instalation_id"
SERVICE_REFRESH_INSTALATION = "refresh_alarm_status"

REFRESH_ALARM_STATUS_SCHEMA = vol.Schema(
    {
        vol.Required(
            ATTR_INSTALATION_ID, description="Instalation number"
        ): cv.positive_int
    }
)


def generate_uuid() -> str:
    """Create a device id."""
    return str(uuid4()).replace("-", "")[0:16]


def generate_device_id(lang: str) -> str:
    """Create a device identifier for the API."""
    return secrets.token_urlsafe(16) + ":APA91b" + secrets.token_urlsafe(130)[0:134]


def add_device_information(config: OrderedDict) -> OrderedDict:
    """Add device information to the configuration."""
    if CONF_DEVICE_ID not in config:
        config[CONF_DEVICE_ID] = generate_device_id(config[CONF_COUNTRY])

    if CONF_UNIQUE_ID not in config:
        config[CONF_UNIQUE_ID] = generate_uuid()

    if CONF_DEVICE_INDIGITALL not in config:
        config[CONF_DEVICE_INDIGITALL] = str(uuid4())

    return config


async def async_update_options(hass: HomeAssistant, entry: ConfigEntry) -> None:
    """Handle options update."""
    if any(
        entry.data.get(attrib) != entry.options.get(attrib)
        for attrib in (
            CONF_ENABLE_CODE,
            CONF_CODE,
            CONF_SCAN_INTERVAL,
            CONF_CHECK_ALARM_PANEL,
        )
    ):
        # update entry replacing data with new options
        hass.config_entries.async_update_entry(
            entry, data={**entry.data, **entry.options}
        )
        await hass.config_entries.async_reload(entry.entry_id)


def merge_configuration(items: OrderedDict, entry: ConfigEntry) -> OrderedDict:
    if entry.data[CONF_CODE] != items[CONF_CODE]:
        items[CONF_CODE] = entry.data[CONF_CODE]

    if entry.data[CONF_SCAN_INTERVAL] != items[CONF_SCAN_INTERVAL]:
        items[CONF_SCAN_INTERVAL] = entry.data[CONF_SCAN_INTERVAL]


async def async_setup_entry(hass: HomeAssistant, entry: ConfigEntry) -> bool:
    """Establish connection with Securitas Direct."""
    need_sign_in: bool = False

    config = OrderedDict()
    config[CONF_USERNAME] = entry.data[CONF_USERNAME]
    config[CONF_PASSWORD] = entry.data[CONF_PASSWORD]
    config[CONF_COUNTRY] = entry.data[CONF_COUNTRY]
    config[CONF_CODE] = entry.data.get(CONF_CODE, None)
    config[CONF_CHECK_ALARM_PANEL] = entry.data[CONF_CHECK_ALARM_PANEL]
    config[CONF_SCAN_INTERVAL] = 60
    config[CONF_ENTRY_ID] = entry.entry_id
    config = add_device_information(config)
    # config = merge_configuration(config, entry)
    if CONF_DEVICE_ID in entry.data:
        config[CONF_DEVICE_ID] = entry.data[CONF_DEVICE_ID]
    else:
        need_sign_in = True
    if CONF_UNIQUE_ID in entry.data:
        config[CONF_UNIQUE_ID] = entry.data[CONF_UNIQUE_ID]
    else:
        need_sign_in = True
    if CONF_DEVICE_INDIGITALL in entry.data:
        config[CONF_DEVICE_INDIGITALL] = entry.data[CONF_DEVICE_INDIGITALL]
    else:
        need_sign_in = True

    hass.data[DOMAIN] = {}
    hass.data[DOMAIN][CONF_ENTRY_ID] = entry.entry_id
    if not need_sign_in:
        client: SecuritasHub = SecuritasHub(
            config, entry, async_get_clientsession(hass), hass
        )
        entry.async_on_unload(entry.add_update_listener(async_update_options))
        hass.data.setdefault(DOMAIN, {})[entry.entry_id] = client
        result = await client.login()
        if result == "2FA":
            msg = (
                "Securitas Direct need a 2FA SMS code."
                "Please login again with your phone"
            )
            _notify_error(hass, "2fa_error", "Securitas Direct", msg)
            config[CONF_ERROR] = "2FA"
            hass.async_create_task(
                hass.config_entries.flow.async_init(
                    DOMAIN, context={"source": SOURCE_IMPORT}, data=config
                )
            )
            return False
        else:
            hass.data[DOMAIN][SecuritasHub.__name__] = client
            instalations: list[
                SecuritasDirectDevice
            ] = await client.session.list_installations()
            devices: list[SecuritasDirectDevice] = []
            for instalation in instalations:
                services: list[Service] = await client.get_services(instalation)
                devices.append(SecuritasDirectDevice(instalation))

            hass.data.setdefault(DOMAIN, {})[entry.unique_id] = config
            hass.data.setdefault(DOMAIN, {})[CONF_INSTALATION_KEY] = devices
            await hass.async_add_executor_job(setup_hass_services, hass)
            await hass.config_entries.async_forward_entry_setups(entry, PLATFORMS)
            # hass.bus.listen_once(EVENT_HOMEASSISTANT_STOP, lambda event: client.logout())
            return True
    else:
        config = add_device_information(entry.data.copy())
        config[CONF_SCAN_INTERVAL] = 60
        hass.async_create_task(
            hass.config_entries.flow.async_init(
                DOMAIN, context={"source": SOURCE_IMPORT}, data=config
            )
        )
        return False


async def async_unload_entry(hass: HomeAssistant, config_entry: ConfigEntry) -> bool:
    """Unload a config entry."""
    unload_ok = await hass.config_entries.async_unload_platforms(
        config_entry, PLATFORMS
    )
    hass.data[DOMAIN].pop(config_entry.entry_id)
    if not hass.data[DOMAIN]:
        hass.data.pop(DOMAIN)
    return unload_ok


def setup_hass_services(hass: HomeAssistant) -> None:
    """Home Assistant services."""

    async def async_change_setting(call: ServiceCall) -> None:
        """Change an Abode system setting."""
        instalation_id: int = call.data[ATTR_INSTALATION_ID]

        client: SecuritasHub = hass.data[DOMAIN][SecuritasHub.__name__]
        for instalation in client.installations:
            if instalation.number == instalation_id:
                await client.update_overview(instalation)

    hass.services.register(
        DOMAIN,
        SERVICE_REFRESH_INSTALATION,
        async_change_setting,
        schema=REFRESH_ALARM_STATUS_SCHEMA,
    )


def _notify_error(
    hass: HomeAssistant, notification_id, title: str, message: str
) -> None:
    """Notify user with persistent notification."""
    hass.async_create_task(
        hass.services.async_call(
            domain="persistent_notification",
            service="create",
            service_data={
                "title": title,
                "message": message,
                "notification_id": f"{DOMAIN}.{notification_id}",
            },
        )
    )


class SecuritasDirectDevice:
    """Securitas direct device instance."""

    def __init__(self, instalation: Installation) -> None:
        """Construct a device wrapper."""
        self.instalation = instalation
        self.name = instalation.alias
        self._available = True

    @property
    def available(self) -> bool:
        """Return True if entity is available."""
        return True

    @property
    def device_id(self) -> str:
        """Return device ID."""
        return self.instalation.number

    @property
    def address(self) -> str:
        """Return the address of the instalation."""
        return self.instalation.address

    @property
    def city(self) -> str:
        """Return the city of the instalation."""
        return self.instalation.city

    @property
    def postal_code(self) -> str:
        """Return the postalCode of the instalation."""
        return self.instalation.postalCode

    @property
    def device_info(self) -> DeviceInfo:
        """Return a device description for device registry."""
        return DeviceInfo(
            identifiers={(DOMAIN, f"{self.instalation.alias}")},
            manufacturer="Securitas Direct",
            model=self.instalation.type,
            hw_version=self.instalation.panel,
            name=self.name,
        )


class SecuritasHub:
    """A Securitas hub wrapper class."""

    def __init__(
        self,
        domain_config: OrderedDict,
        config_entry: ConfigEntry,
        http_client: ClientSession,
        hass: HomeAssistant,
    ) -> None:
        """Initialize the Securitas hub."""
        self.overview: CheckAlarmStatus = {}
        self.config = domain_config
        self.config_entry: ConfigEntry = config_entry
        self.sentinel_services: list[Service] = []
        self.check_alarm: bool = domain_config[CONF_CHECK_ALARM_PANEL]
        self.country: str = domain_config[CONF_COUNTRY].upper()
        self.lang: str = self.country.lower() if self.country != "UK" else "en"
        self.hass: HomeAssistant = hass
        self.services: dict[int, list[Service]] = {1: []}
        self.session: ApiManager = ApiManager(
            domain_config[CONF_USERNAME],
            domain_config[CONF_PASSWORD],
            self.country,
            self.lang,
            http_client,
            domain_config[CONF_DEVICE_ID],
            domain_config[CONF_UNIQUE_ID],
            domain_config[CONF_DEVICE_INDIGITALL],
        )
        self.installations: list[Installation] = []

    async def login(self):
        """Login to Securitas."""
        succeed: tuple[bool, str] = await self.session.login()
        if not succeed[0] and succeed[1] == "2FA":
            # 2fa for securitas
            _LOGGER.info("2FA needed for the device")
            return succeed[1]

        _LOGGER.debug("Log in Securitas: %s", succeed[0])
        if not succeed[0]:
            _LOGGER.error("Could not log in to Securitas: %s", succeed[1])
            return False
        return True

    async def validate_device(self) -> tuple[str, list[OtpPhone]]:
        """Validate the current device."""
        return await self.session.validate_device(False, None, None)

    async def send_sms_code(
        self, auth_otp_hash: str, sms_code: str
    ) -> tuple[str, list[OtpPhone]]:
        """Send the SMS."""
        return await self.session.validate_device(True, auth_otp_hash, sms_code)

    async def refresh_token(self) -> tuple[str, list[OtpPhone]]:
        """Refresh the token."""
        return await self.session.refresh_token()

    async def sent_opt(self, challange: str, phone_index: int):
        """Calls for the SMS challange."""
        return await self.session.send_otp(phone_index, challange)

    async def get_services(self, instalation: Installation) -> list[Service]:
        """Gets the list of services from the instalation."""
        return await self.session.get_all_services(instalation)

    def get_authentication_token(self) -> str:
        """Gets the authentication token."""
        return self.session.authentication_token

    def set_authentication_token(self, value: str):
        """Sets the authentication token."""
        self.session.authentication_token = value

    async def logout(self):
        """Logout from Securitas."""
        ret = await self.session.logout()
        if not ret:
            _LOGGER.error("Could not log out from Securitas: %s", ret)
            return False
        return True

    async def update_overview(self, installation: Installation) -> CheckAlarmStatus:
        """Update the overview."""
        # decode the capabilities token
        token = jwt.decode(
            installation.capabilities,
            algorithms=["HS256"],
            options={"verify_signature": False},
        )
        if "exp" in token:
            expiration: datetime = datetime.fromtimestamp(token["exp"])
            if datetime.now() + timedelta(minutes=1) > expiration:
                # if the token is expired get a new one
                await self.get_services(installation)

        if self.check_alarm is not True:
            status: SStatus = await self.session.check_general_status(installation)
            if isinstance(status, str):
                _LOGGER.error(status)
                return None
            return CheckAlarmStatus(
                status.status,
                None,
                status.status,
                installation.number,
                status.status,
                status.timestampUpdate,
            )

        reference_id: str = await self.session.check_alarm(installation)
        await asyncio.sleep(1)
        count: int = 1
        alarm_status: CheckAlarmStatus = await self.session.check_alarm_status(
            installation, reference_id, count
        )
        if hasattr(alarm_status, "operation_status"):
            while alarm_status.operation_status == "WAIT":
                await asyncio.sleep(1)
                count = count + 1
                alarm_status = await self.session.check_alarm_status(
                    installation, reference_id, count
                )
        return alarm_status

    @property
    def get_config_entry(self) -> ConfigEntry:
        return self.config_entry<|MERGE_RESOLUTION|>--- conflicted
+++ resolved
@@ -1,19 +1,13 @@
 """Support for Securitas Direct alarms."""
 import asyncio
 from collections import OrderedDict
-<<<<<<< HEAD
-=======
 from datetime import datetime, timedelta
->>>>>>> dff2ef3f
 import logging
 import secrets
 from uuid import uuid4
 
 from aiohttp import ClientSession
-<<<<<<< HEAD
-=======
 import jwt
->>>>>>> dff2ef3f
 import voluptuous as vol
 
 from homeassistant.config_entries import SOURCE_IMPORT, ConfigEntry
